/* eslint-disable @typescript-eslint/no-explicit-any */
import { useState, useEffect } from "react";
import { useNavigate } from "react-router-dom";
import { login, me } from "@/lib/auth";
import { Button } from "@/components/ui/button";
import { Input } from "@/components/ui/input";
import { Label } from "@/components/ui/label";
import { Card, CardContent, CardDescription, CardHeader, CardTitle } from "@/components/ui/card";
import { toast } from "sonner";
<<<<<<< HEAD
import { Pill, Loader2 } from "lucide-react";

const Auth = () => {
  const navigate = useNavigate();
  const [authenticating, setAuthenticating] = useState(false);
  const [email, setEmail] = useState("");
  const [password, setPassword] = useState("");
  const [username, setUsername] = useState("");
=======
import { Loader2, Eye, EyeOff } from "lucide-react";

const Auth = () => {
  const navigate = useNavigate();
  const [loading, setLoading] = useState(false);
  const [username, setUsername] = useState("");
  const [password, setPassword] = useState("");
  const [showPassword, setShowPassword] = useState(false);
>>>>>>> 5390e95d

  useEffect(() => {
    // Check if user is already logged in via JWT
    me()
      .then(() => navigate("/"))
      .catch(() => {});
  }, [navigate]);

<<<<<<< HEAD
  const handleSignUp = async (e: React.FormEvent) => {
    e.preventDefault();
    if (!username || !password) {
      toast.error("Please provide username and password");
      return;
    }

    setAuthenticating(true);
    try {
      await register({ username, email, password });
      setTimeout(() => {
        setAuthenticating(false);
        toast.success("Account created. You can now sign in.");
      }, 3000);
    } catch (err: any) {
      setTimeout(() => {
        setAuthenticating(false);
        toast.error(err.message || "Registration failed");
      }, 3000);
    }
  };

=======
>>>>>>> 5390e95d
  const handleSignIn = async (e: React.FormEvent) => {
    e.preventDefault();
    if (!username || !password) {
      toast.error("Please provide username and password");
      return;
    }

<<<<<<< HEAD
    // Show authentication animation immediately
    setAuthenticating(true);
    
    try {
      await login(username, password);
      
      // Keep animation for 3 seconds on success, then reload to dashboard
      setTimeout(() => {
        window.location.href = "/";
      }, 3000);
    } catch (err: any) {
      // Keep animation for 3 seconds on failure, then show error
      setTimeout(() => {
        setAuthenticating(false);
        toast.error(err.message || "Login failed");
      }, 3000);
    }
  };

  // Show authentication animation overlay
  if (authenticating) {
    return (
      <div className="min-h-screen flex items-center justify-center bg-gradient-to-br from-primary/10 via-background to-accent/10 p-4">
        <div className="text-center space-y-6 animate-in fade-in duration-500">
          <div className="flex justify-center">
            <div className="relative">
              <div className="absolute inset-0 bg-primary/20 rounded-full animate-ping"></div>
              <div className="relative bg-primary rounded-full p-6">
                <Pill className="h-16 w-16 text-primary-foreground animate-pulse" />
              </div>
            </div>
          </div>
          <div className="space-y-2">
            <h2 className="text-2xl font-bold text-foreground">Authenticating Identity</h2>
            <div className="flex items-center justify-center gap-2 text-muted-foreground">
              <Loader2 className="h-5 w-5 animate-spin" />
              <p>Verifying your credentials...</p>
            </div>
          </div>
          <div className="flex justify-center gap-2">
            <div className="h-2 w-2 bg-primary rounded-full animate-bounce" style={{ animationDelay: "0ms" }}></div>
            <div className="h-2 w-2 bg-primary rounded-full animate-bounce" style={{ animationDelay: "150ms" }}></div>
            <div className="h-2 w-2 bg-primary rounded-full animate-bounce" style={{ animationDelay: "300ms" }}></div>
          </div>
        </div>
      </div>
    );
  }

=======
    setLoading(true);
    try {
      await login(username, password);
      navigate("/");
    } catch (err: any) {
      toast.error(err?.message || "Login failed");
    }
    setLoading(false);
  };

>>>>>>> 5390e95d
  return (
    <div className="min-h-screen flex items-center justify-center bg-gradient-to-br from-primary/10 via-background to-accent/10 p-4">
      <Card className="w-full max-w-md shadow-xl">
        <CardHeader className="space-y-1 text-center">
          <div className="flex justify-center mb-4">
            <div className="bg-primary rounded-full p-3">
<<<<<<< HEAD
              <Pill className="h-8 w-8 text-primary-foreground" />
            </div>
          </div>
          <CardTitle className="text-3xl font-bold">PharmaCare</CardTitle>
          <CardDescription>Pharmacy Management System</CardDescription>
        </CardHeader>
        <CardContent>
          <Tabs defaultValue="signin" className="w-full">
            <TabsList className="grid w-full grid-cols-2">
              <TabsTrigger value="signin">Sign In</TabsTrigger>
              <TabsTrigger value="signup">Sign Up</TabsTrigger>
            </TabsList>
            <TabsContent value="signin">
              <form onSubmit={handleSignIn} className="space-y-4">
                <div className="space-y-2">
                  <Label htmlFor="signin-username">Username</Label>
                  <Input
                    id="signin-username"
                    type="text"
                    placeholder="your-username"
                    value={username}
                    onChange={(e) => setUsername(e.target.value)}
                    required
                  />
                </div>
                <div className="space-y-2">
                  <Label htmlFor="signin-password">Password</Label>
                  <Input
                    id="signin-password"
                    type="password"
                    value={password}
                    onChange={(e) => setPassword(e.target.value)}
                    required
                  />
                </div>
                <Button type="submit" className="w-full" disabled={authenticating}>
                  Sign In
                </Button>
              </form>
            </TabsContent>
            <TabsContent value="signup">
              <form onSubmit={handleSignUp} className="space-y-4">
                <div className="space-y-2">
                  <Label htmlFor="signup-username">Username</Label>
                  <Input
                    id="signup-username"
                    type="text"
                    placeholder="your-username"
                    value={username}
                    onChange={(e) => setUsername(e.target.value)}
                    required
                  />
                </div>
                <div className="space-y-2">
                  <Label htmlFor="signup-email">Email (optional)</Label>
                  <Input
                    id="signup-email"
                    type="email"
                    placeholder="pharmacist@example.com"
                    value={email}
                    onChange={(e) => setEmail(e.target.value)}
                  />
                </div>
                <div className="space-y-2">
                  <Label htmlFor="signup-password">Password</Label>
                  <Input
                    id="signup-password"
                    type="password"
                    value={password}
                    onChange={(e) => setPassword(e.target.value)}
                    required
                    minLength={6}
                  />
                </div>
                <Button type="submit" className="w-full" disabled={authenticating}>
                  Create Account
                </Button>
              </form>
            </TabsContent>
          </Tabs>
=======
              <Loader2 className="h-8 w-8 text-primary-foreground" />
            </div>
          </div>
          <CardTitle className="text-3xl font-bold">PharmaCare</CardTitle>
          <CardDescription>Sign in to continue</CardDescription>
        </CardHeader>
        <CardContent>
          <form onSubmit={handleSignIn} className="space-y-4">
            <div className="space-y-2">
              <Label htmlFor="signin-username">Username</Label>
              <Input
                id="signin-username"
                type="text"
                placeholder="your-username"
                value={username}
                onChange={(e) => setUsername(e.target.value)}
                required
              />
            </div>
            <div className="space-y-2">
              <Label htmlFor="signin-password">Password</Label>
              <div className="relative">
                <Input
                  id="signin-password"
                  type={showPassword ? "text" : "password"}
                  value={password}
                  onChange={(e) => setPassword(e.target.value)}
                  required
                  className="pr-10"
                />
                <button
                  type="button"
                  onClick={() => setShowPassword((s) => !s)}
                  className="absolute inset-y-0 right-2 flex items-center text-muted-foreground hover:text-foreground"
                  aria-label={showPassword ? "Hide password" : "Show password"}
                >
                  {showPassword ? (
                    <EyeOff className="h-4 w-4" />
                  ) : (
                    <Eye className="h-4 w-4" />
                  )}
                </button>
              </div>
            </div>
            <Button type="submit" className="w-full" disabled={loading}>
              {loading ? (
                <>
                  <Loader2 className="mr-2 h-4 w-4 animate-spin" />
                  Signing in...
                </>
              ) : (
                "Sign In"
              )}
            </Button>
          </form>
>>>>>>> 5390e95d
        </CardContent>
      </Card>
    </div>
  );
};
<<<<<<< HEAD

=======
//end of Authentication 
>>>>>>> 5390e95d
export default Auth;<|MERGE_RESOLUTION|>--- conflicted
+++ resolved
@@ -1,13 +1,13 @@
 /* eslint-disable @typescript-eslint/no-explicit-any */
 import { useState, useEffect } from "react";
 import { useNavigate } from "react-router-dom";
-import { login, me } from "@/lib/auth";
+import { login, register, me } from "@/lib/auth"; // make sure register exists
 import { Button } from "@/components/ui/button";
 import { Input } from "@/components/ui/input";
 import { Label } from "@/components/ui/label";
 import { Card, CardContent, CardDescription, CardHeader, CardTitle } from "@/components/ui/card";
+import { Tabs, TabsList, TabsTrigger, TabsContent } from "@/components/ui/tabs";
 import { toast } from "sonner";
-<<<<<<< HEAD
 import { Pill, Loader2 } from "lucide-react";
 
 const Auth = () => {
@@ -16,16 +16,6 @@
   const [email, setEmail] = useState("");
   const [password, setPassword] = useState("");
   const [username, setUsername] = useState("");
-=======
-import { Loader2, Eye, EyeOff } from "lucide-react";
-
-const Auth = () => {
-  const navigate = useNavigate();
-  const [loading, setLoading] = useState(false);
-  const [username, setUsername] = useState("");
-  const [password, setPassword] = useState("");
-  const [showPassword, setShowPassword] = useState(false);
->>>>>>> 5390e95d
 
   useEffect(() => {
     // Check if user is already logged in via JWT
@@ -34,7 +24,6 @@
       .catch(() => {});
   }, [navigate]);
 
-<<<<<<< HEAD
   const handleSignUp = async (e: React.FormEvent) => {
     e.preventDefault();
     if (!username || !password) {
@@ -48,17 +37,15 @@
       setTimeout(() => {
         setAuthenticating(false);
         toast.success("Account created. You can now sign in.");
-      }, 3000);
+      }, 2000);
     } catch (err: any) {
       setTimeout(() => {
         setAuthenticating(false);
         toast.error(err.message || "Registration failed");
-      }, 3000);
+      }, 2000);
     }
   };
 
-=======
->>>>>>> 5390e95d
   const handleSignIn = async (e: React.FormEvent) => {
     e.preventDefault();
     if (!username || !password) {
@@ -66,27 +53,20 @@
       return;
     }
 
-<<<<<<< HEAD
-    // Show authentication animation immediately
     setAuthenticating(true);
-    
     try {
       await login(username, password);
-      
-      // Keep animation for 3 seconds on success, then reload to dashboard
       setTimeout(() => {
         window.location.href = "/";
-      }, 3000);
+      }, 2000);
     } catch (err: any) {
-      // Keep animation for 3 seconds on failure, then show error
       setTimeout(() => {
         setAuthenticating(false);
         toast.error(err.message || "Login failed");
-      }, 3000);
+      }, 2000);
     }
   };
 
-  // Show authentication animation overlay
   if (authenticating) {
     return (
       <div className="min-h-screen flex items-center justify-center bg-gradient-to-br from-primary/10 via-background to-accent/10 p-4">
@@ -99,42 +79,22 @@
               </div>
             </div>
           </div>
-          <div className="space-y-2">
-            <h2 className="text-2xl font-bold text-foreground">Authenticating Identity</h2>
-            <div className="flex items-center justify-center gap-2 text-muted-foreground">
-              <Loader2 className="h-5 w-5 animate-spin" />
-              <p>Verifying your credentials...</p>
-            </div>
-          </div>
-          <div className="flex justify-center gap-2">
-            <div className="h-2 w-2 bg-primary rounded-full animate-bounce" style={{ animationDelay: "0ms" }}></div>
-            <div className="h-2 w-2 bg-primary rounded-full animate-bounce" style={{ animationDelay: "150ms" }}></div>
-            <div className="h-2 w-2 bg-primary rounded-full animate-bounce" style={{ animationDelay: "300ms" }}></div>
+          <h2 className="text-2xl font-bold text-foreground">Authenticating Identity</h2>
+          <div className="flex items-center justify-center gap-2 text-muted-foreground">
+            <Loader2 className="h-5 w-5 animate-spin" />
+            <p>Verifying your credentials...</p>
           </div>
         </div>
       </div>
     );
   }
 
-=======
-    setLoading(true);
-    try {
-      await login(username, password);
-      navigate("/");
-    } catch (err: any) {
-      toast.error(err?.message || "Login failed");
-    }
-    setLoading(false);
-  };
-
->>>>>>> 5390e95d
   return (
     <div className="min-h-screen flex items-center justify-center bg-gradient-to-br from-primary/10 via-background to-accent/10 p-4">
       <Card className="w-full max-w-md shadow-xl">
         <CardHeader className="space-y-1 text-center">
           <div className="flex justify-center mb-4">
             <div className="bg-primary rounded-full p-3">
-<<<<<<< HEAD
               <Pill className="h-8 w-8 text-primary-foreground" />
             </div>
           </div>
@@ -154,7 +114,6 @@
                   <Input
                     id="signin-username"
                     type="text"
-                    placeholder="your-username"
                     value={username}
                     onChange={(e) => setUsername(e.target.value)}
                     required
@@ -182,7 +141,6 @@
                   <Input
                     id="signup-username"
                     type="text"
-                    placeholder="your-username"
                     value={username}
                     onChange={(e) => setUsername(e.target.value)}
                     required
@@ -193,7 +151,6 @@
                   <Input
                     id="signup-email"
                     type="email"
-                    placeholder="pharmacist@example.com"
                     value={email}
                     onChange={(e) => setEmail(e.target.value)}
                   />
@@ -215,71 +172,10 @@
               </form>
             </TabsContent>
           </Tabs>
-=======
-              <Loader2 className="h-8 w-8 text-primary-foreground" />
-            </div>
-          </div>
-          <CardTitle className="text-3xl font-bold">PharmaCare</CardTitle>
-          <CardDescription>Sign in to continue</CardDescription>
-        </CardHeader>
-        <CardContent>
-          <form onSubmit={handleSignIn} className="space-y-4">
-            <div className="space-y-2">
-              <Label htmlFor="signin-username">Username</Label>
-              <Input
-                id="signin-username"
-                type="text"
-                placeholder="your-username"
-                value={username}
-                onChange={(e) => setUsername(e.target.value)}
-                required
-              />
-            </div>
-            <div className="space-y-2">
-              <Label htmlFor="signin-password">Password</Label>
-              <div className="relative">
-                <Input
-                  id="signin-password"
-                  type={showPassword ? "text" : "password"}
-                  value={password}
-                  onChange={(e) => setPassword(e.target.value)}
-                  required
-                  className="pr-10"
-                />
-                <button
-                  type="button"
-                  onClick={() => setShowPassword((s) => !s)}
-                  className="absolute inset-y-0 right-2 flex items-center text-muted-foreground hover:text-foreground"
-                  aria-label={showPassword ? "Hide password" : "Show password"}
-                >
-                  {showPassword ? (
-                    <EyeOff className="h-4 w-4" />
-                  ) : (
-                    <Eye className="h-4 w-4" />
-                  )}
-                </button>
-              </div>
-            </div>
-            <Button type="submit" className="w-full" disabled={loading}>
-              {loading ? (
-                <>
-                  <Loader2 className="mr-2 h-4 w-4 animate-spin" />
-                  Signing in...
-                </>
-              ) : (
-                "Sign In"
-              )}
-            </Button>
-          </form>
->>>>>>> 5390e95d
         </CardContent>
       </Card>
     </div>
   );
 };
-<<<<<<< HEAD
 
-=======
-//end of Authentication 
->>>>>>> 5390e95d
 export default Auth;